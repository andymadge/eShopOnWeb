
#-------------------------------------------------------------------------------------------------------------
# Copyright (c) Microsoft Corporation. All rights reserved.
# Licensed under the MIT License. See https://go.microsoft.com/fwlink/?linkid=2090316 for license information.
#-------------------------------------------------------------------------------------------------------------
<<<<<<< HEAD
FROM mcr.microsoft.com/dotnet/sdk:6.0
=======
FROM mcr.microsoft.com/dotnet/sdk:7.0

>>>>>>> 87b95ed6

# This Dockerfile adds a non-root user with sudo access. Use the "remoteUser"
# property in devcontainer.json to use it. On Linux, the container user's GID/UIDs
# will be updated to match your local UID/GID (when using the dockerFile property).
# See https://aka.ms/vscode-remote/containers/non-root-user for details.
ARG USERNAME=vscode
ARG USER_UID=1000
ARG USER_GID=$USER_UID

# [Optional] Version of Node.js to install.
ARG INSTALL_NODE="false"
ARG NODE_VERSION="lts/*"
ENV NVM_DIR=/usr/local/share/nvm

# [Optional] Install the Azure CLI
ARG INSTALL_AZURE_CLI="false"

# Configure apt and install packages
RUN curl -fsSL https://aka.ms/install-azd.sh | bash \
    && apt-get update \
    && export DEBIAN_FRONTEND=noninteractive \
    && apt-get -y install --no-install-recommends apt-utils dialog 2>&1 \
    #
    # Verify git, process tools, lsb-release (common in install instructions for CLIs) installed
    && apt-get -y install git openssh-client less iproute2 procps apt-transport-https gnupg2 curl lsb-release \
    #
    # Create a non-root user to use if preferred - see https://aka.ms/vscode-remote/containers/non-root-user.
    && groupadd --gid $USER_GID $USERNAME \
    && useradd -s /bin/bash --uid $USER_UID --gid $USER_GID -m $USERNAME \
    # [Optional] Add sudo support for the non-root user
    && apt-get install -y sudo \
    && echo $USERNAME ALL=\(root\) NOPASSWD:ALL > /etc/sudoers.d/$USERNAME\
    && chmod 0440 /etc/sudoers.d/$USERNAME \
    #
    # [Optional] Install Node.js for ASP.NET Core Web Applicationss
    && if [ "$INSTALL_NODE" = "true" ]; then \
        #
        # Install nvm and Node
        mkdir -p ${NVM_DIR} \
        && curl -so- https://raw.githubusercontent.com/nvm-sh/nvm/v0.35.3/install.sh | bash 2>&1 \
        && chown -R ${USER_UID}:${USER_GID} ${NVM_DIR} \
        && /bin/bash -c "source $NVM_DIR/nvm.sh \
            && nvm alias default ${NODE_VERSION}" 2>&1 \
        && echo '[ -s "$NVM_DIR/nvm.sh" ] && \\. "$NVM_DIR/nvm.sh"  && [ -s "$NVM_DIR/bash_completion" ] && \\. "$NVM_DIR/bash_completion"' \
        | tee -a /home/${USERNAME}/.bashrc /home/${USERNAME}/.zshrc >> /root/.zshrc \
        && echo "if [ \"\$(stat -c '%U' ${NVM_DIR})\" != \"${USERNAME}\" ]; then sudo chown -R ${USER_UID}:root ${NVM_DIR}; fi" \
        | tee -a /root/.bashrc /root/.zshrc /home/${USERNAME}/.bashrc >> /home/${USERNAME}/.zshrc \
        && chown ${USER_UID}:${USER_GID} /home/${USERNAME}/.bashrc /home/${USERNAME}/.zshrc \
        && chown -R ${USER_UID}:root ${NVM_DIR} \
        #
        # Install yarn
        && curl -sS https://dl.yarnpkg.com/$(lsb_release -is | tr '[:upper:]' '[:lower:]')/pubkey.gpg | apt-key add - 2>/dev/null \
        && echo "deb https://dl.yarnpkg.com/$(lsb_release -is | tr '[:upper:]' '[:lower:]')/ stable main" | tee /etc/apt/sources.list.d/yarn.list \
        && apt-get update \
        && apt-get -y install --no-install-recommends yarn; \
    fi \
    #
    # [Optional] Install the Azure CLI
    && if [ "$INSTALL_AZURE_CLI" = "true" ]; then \
        echo "deb [arch=amd64] https://packages.microsoft.com/repos/azure-cli/ $(lsb_release -cs) main" > /etc/apt/sources.list.d/azure-cli.list \
        && curl -sL https://packages.microsoft.com/keys/microsoft.asc | apt-key add - 2>/dev/null \
        && apt-get update \
        && apt-get install -y azure-cli; \
    fi \
    #
    # Install EF Core dotnet tool
    && dotnet tool install dotnet-ef --tool-path /home/$USERNAME/.dotnet/tools \
    && chown -R $USERNAME /home/$USERNAME/.dotnet \
    #
    # Clean up
    && apt-get autoremove -y \
    && apt-get clean -y \
    && rm -rf /var/lib/apt/lists/*

# Set PATH for dotnet tools
ENV PATH "$PATH:/home/$USERNAME/.dotnet/tools"<|MERGE_RESOLUTION|>--- conflicted
+++ resolved
@@ -3,12 +3,8 @@
 # Copyright (c) Microsoft Corporation. All rights reserved.
 # Licensed under the MIT License. See https://go.microsoft.com/fwlink/?linkid=2090316 for license information.
 #-------------------------------------------------------------------------------------------------------------
-<<<<<<< HEAD
-FROM mcr.microsoft.com/dotnet/sdk:6.0
-=======
 FROM mcr.microsoft.com/dotnet/sdk:7.0
 
->>>>>>> 87b95ed6
 
 # This Dockerfile adds a non-root user with sudo access. Use the "remoteUser"
 # property in devcontainer.json to use it. On Linux, the container user's GID/UIDs
