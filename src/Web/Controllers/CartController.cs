﻿using Microsoft.AspNetCore.Mvc;
using System.Threading.Tasks;
using ApplicationCore.Interfaces;
using Microsoft.eShopWeb.ApplicationCore.Entities;
using Microsoft.AspNetCore.Http;

namespace Microsoft.eShopWeb.Controllers
{
    public class CartController : Controller
    {
        private readonly IBasketService _basketService;
        //private readonly IIdentityParser<ApplicationUser> _appUserParser;
        private const string _basketSessionKey = "basketId";

        public CartController(IBasketService basketService)
//            IIdentityParser<ApplicationUser> appUserParser)
        {
            _basketService = basketService;
  //          _appUserParser = appUserParser;
        }


        // GET: /<controller>/
        public async Task<IActionResult> Index()
        {
            //var user = _appUserParser.Parse(HttpContext.User);
            var basket = await GetBasketFromSessionAsync();

            return View(basket);
        }

        // GET: /Cart/AddToCart
        // TODO: This should be a POST.
        public async Task<IActionResult> AddToCart(CatalogItem productDetails)
        {
<<<<<<< HEAD
            var user = _appUserParser.Parse(HttpContext.User);
            var product = new BasketItem()
            {
                Id = Guid.NewGuid().ToString(),
                Quantity = 1,
                UnitPrice = productDetails.Price,
                ProductId = productDetails.Id
            };
            // TODO: Save the item
            //await _basketSvc.AddItemToBasket(user, product);
            return RedirectToAction("Index", "Catalog");
=======
            if (productDetails?.Id == null)
            {
                return RedirectToAction("Index", "Catalog");
            }
            var basket = await GetBasketFromSessionAsync();

            basket.AddItem(productDetails.Id, productDetails.Price, 1);

            await _basketService.UpdateBasket(basket);

            return RedirectToAction("Index");
        }

        private async Task<Basket> GetBasketFromSessionAsync()
        {
            string basketId = HttpContext.Session.GetString(_basketSessionKey);
            Basket basket = null;
            if (basketId == null)
            {
                basket = await _basketService.CreateBasketForUser(User.Identity.Name);
                HttpContext.Session.SetString(_basketSessionKey, basket.Id);
            }
            else
            {
                basket = await _basketService.GetBasket(basketId);
            }
            return basket;
>>>>>>> 925ad6b5
        }
    }
}<|MERGE_RESOLUTION|>--- conflicted
+++ resolved
@@ -33,19 +33,6 @@
         // TODO: This should be a POST.
         public async Task<IActionResult> AddToCart(CatalogItem productDetails)
         {
-<<<<<<< HEAD
-            var user = _appUserParser.Parse(HttpContext.User);
-            var product = new BasketItem()
-            {
-                Id = Guid.NewGuid().ToString(),
-                Quantity = 1,
-                UnitPrice = productDetails.Price,
-                ProductId = productDetails.Id
-            };
-            // TODO: Save the item
-            //await _basketSvc.AddItemToBasket(user, product);
-            return RedirectToAction("Index", "Catalog");
-=======
             if (productDetails?.Id == null)
             {
                 return RedirectToAction("Index", "Catalog");
@@ -73,7 +60,6 @@
                 basket = await _basketService.GetBasket(basketId);
             }
             return basket;
->>>>>>> 925ad6b5
         }
     }
 }